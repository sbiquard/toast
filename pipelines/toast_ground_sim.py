#!/usr/bin/env python3

# Copyright (c) 2015-2017 by the parties listed in the AUTHORS file.
# All rights reserved.  Use of this source code is governed by
# a BSD-style license that can be found in the LICENSE file.

from toast.mpi import MPI

import os
import sys
import re
import argparse
import pickle
from datetime import datetime
import dateutil.parser
import traceback

import numpy as np
from scipy.constants import degree

import toast
import toast.tod as tt
import toast.map as tm
import toast.qarray as qa
import toast.timing as timing

XAXIS, YAXIS, ZAXIS = np.eye(3)

def parse_arguments(comm):

    parser = argparse.ArgumentParser(
        description="Simulate ground-based boresight pointing.  Simulate "
        "atmosphere and make maps for some number of noise Monte Carlos.",
        fromfile_prefix_chars='@')
    parser.add_argument('--groupsize',
                        required=False, type=np.int,
                        help='Size of a process group assigned to a CES')

    parser.add_argument('--timezone', required=False, type=np.int, default=0,
                        help='Offset to apply to MJD to separate days [hours]')
    parser.add_argument('--coord', required=False, default='C',
                        help='Sky coordinate system [C,E,G]')
    parser.add_argument('--schedule', required=True,
                        help='CES schedule file from toast_ground_schedule.py')
    parser.add_argument('--samplerate',
                        required=False, default=100.0, type=np.float,
                        help='Detector sample rate (Hz)')
    parser.add_argument('--scanrate',
                        required=False, default=1.0, type=np.float,
                        help='Scanning rate [deg / s]')
    parser.add_argument('--scan_accel',
                        required=False, default=1.0, type=np.float,
                        help='Scanning rate change [deg / s^2]')
    parser.add_argument('--sun_angle_min',
                        required=False, default=30.0, type=np.float,
                        help='Minimum azimuthal distance between the Sun and '
                        'the bore sight [deg]')

    parser.add_argument('--polyorder',
                        required=False, type=np.int,
                        help='Polynomial order for the polyfilter')

    parser.add_argument('--wbin_ground',
                        required=False, type=np.float,
                        help='Ground template bin width [degrees]')

    parser.add_argument('--gain_sigma',
                        required=False, type=np.float,
                        help='Gain error distribution')

    parser.add_argument('--hwprpm',
                        required=False, default=0.0, type=np.float,
                        help='The rate (in RPM) of the HWP rotation')
    parser.add_argument('--hwpstep', required=False, default=None,
                        help='For stepped HWP, the angle in degrees '
                        'of each step')
    parser.add_argument('--hwpsteptime',
                        required=False, default=0.0, type=np.float,
                        help='For stepped HWP, the the time in seconds '
                        'between steps')

    parser.add_argument('--input_map', required=False,
                        help='Input map for signal')

    parser.add_argument('--skip_atmosphere',
                        required=False, default=False, action='store_true',
                        help='Disable simulating the atmosphere.')
    parser.add_argument('--skip_noise',
                        required=False, default=False, action='store_true',
                        help='Disable simulating detector noise.')
    parser.add_argument('--skip_bin',
                        required=False, default=False, action='store_true',
                        help='Disable binning the map.')
    parser.add_argument('--skip_hits',
                        required=False, default=False, action='store_true',
                        help='Do not save the 3x3 matrices and hitmaps')

    parser.add_argument('--fp_radius',
                        required=False, default=1, type=np.float,
                        help='Focal plane radius assumed in the atmospheric '
                        'simulation.')
    parser.add_argument('--atm_lmin_center',
                        required=False, default=0.01, type=np.float,
                        help='Kolmogorov turbulence dissipation scale center')
    parser.add_argument('--atm_lmin_sigma',
                        required=False, default=0.001, type=np.float,
                        help='Kolmogorov turbulence dissipation scale sigma')
    parser.add_argument('--atm_lmax_center',
                        required=False, default=10.0, type=np.float,
                        help='Kolmogorov turbulence injection scale center')
    parser.add_argument('--atm_lmax_sigma',
                        required=False, default=10.0, type=np.float,
                        help='Kolmogorov turbulence injection scale sigma')
    parser.add_argument('--atm_gain',
                        required=False, default=2e-7, type=np.float,
                        help='Atmospheric gain, modulated by T0.')
    parser.add_argument('--atm_zatm',
                        required=False, default=40000.0, type=np.float,
                        help='atmosphere extent for temperature profile')
    parser.add_argument('--atm_zmax',
                        required=False, default=200.0, type=np.float,
                        help='atmosphere extent for water vapor integration')
    parser.add_argument('--atm_xstep',
                        required=False, default=10.0, type=np.float,
                        help='size of volume elements in X direction')
    parser.add_argument('--atm_ystep',
                        required=False, default=10.0, type=np.float,
                        help='size of volume elements in Y direction')
    parser.add_argument('--atm_zstep',
                        required=False, default=10.0, type=np.float,
                        help='size of volume elements in Z direction')
    parser.add_argument('--atm_nelem_sim_max',
                        required=False, default=1000, type=np.int,
                        help='controls the size of the simulation slices')
    parser.add_argument('--atm_gangsize',
                        required=False, default=1, type=np.int,
                        help='size of the gangs that create slices')
    parser.add_argument('--atm_wind_time',
                        required=False, default=36000.0, type=np.float,
                        help='Minimum time to simulate without discontinuity')
    parser.add_argument('--atm_w_center',
                        required=False, default=1.0, type=np.float,
                        help='central value of the wind speed distribution')
    parser.add_argument('--atm_w_sigma',
                        required=False, default=0.1, type=np.float,
                        help='sigma of the wind speed distribution')
    parser.add_argument('--atm_wdir_center',
                        required=False, default=0.0, type=np.float,
                        help='central value of the wind direction distribution')
    parser.add_argument('--atm_wdir_sigma',
                        required=False, default=100.0, type=np.float,
                        help='sigma of the wind direction distribution')
    parser.add_argument('--atm_z0_center',
                        required=False, default=2000.0, type=np.float,
                        help='central value of the water vapor distribution')
    parser.add_argument('--atm_z0_sigma',
                        required=False, default=0.0, type=np.float,
                        help='sigma of the water vapor distribution')
    parser.add_argument('--atm_T0_center',
                        required=False, default=280.0, type=np.float,
                        help='central value of the temperature distribution')
    parser.add_argument('--atm_T0_sigma',
                        required=False, default=10.0, type=np.float,
                        help='sigma of the temperature distribution')
    parser.add_argument('--atm_cache',
                        required=False, default='atm_cache',
                        help='Atmosphere cache directory')

    parser.add_argument('--outdir',
                        required=False, default='out',
                        help='Output directory')
    parser.add_argument('--zip',
                        required=False, default=False, action='store_true',
                        help='Compress the output fits files')
    parser.add_argument('--debug',
                        required=False, default=False, action='store_true',
                        help='Write diagnostics')
    parser.add_argument('--flush',
                        required=False, default=False, action='store_true',
                        help='Flush every print statement.')
    parser.add_argument('--nside',
                        required=False, default=512, type=np.int,
                        help='Healpix NSIDE')
    parser.add_argument('--madam_iter_max',
                        required=False, default=1000, type=np.int,
                        help='Maximum number of CG iterations in Madam')
    parser.add_argument('--madam_baseline_length',
                        required=False, default=10000.0, type=np.float,
                        help='Destriping baseline length (seconds)')
    parser.add_argument('--madam_baseline_order',
                        required=False, default=0, type=np.int,
                        help='Destriping baseline polynomial order')
    parser.add_argument('--madam_noisefilter',
                        required=False, default=False, action='store_true',
                        help='Destripe with the noise filter enabled')
    parser.add_argument('--madam',
                        required=False, default=False, action='store_true',
                        help='If specified, use libmadam for map-making')
    parser.add_argument('--madampar',
                        required=False, default=None,
                        help='Madam parameter file')
    parser.add_argument('--madam_allreduce',
                        required=False, default=False, action='store_true',
                        help='Use allreduce communication in Madam')
    parser.add_argument('--common_flag_mask',
                        required=False, default=1, type=np.uint8,
                        help='Common flag mask')
    parser.add_argument('--MC_start',
                        required=False, default=0, type=np.int,
                        help='First Monte Carlo noise realization')
    parser.add_argument('--MC_count',
                        required=False, default=1, type=np.int,
                        help='Number of Monte Carlo noise realizations')
    parser.add_argument('--fp',
                        required=False, default=None,
                        help='Pickle file containing a dictionary of detector '
                        'properties.  The keys of this dict are the detector '
                        'names, and each value is also a dictionary with keys '
                        '"quat" (4 element ndarray), "fwhm" (float, arcmin), '
                        '"fknee" (float, Hz), "alpha" (float), and '
                        '"NET" (float).  For optional plotting, the key "color"'
                        ' can specify a valid matplotlib color string.')
    parser.add_argument('--nfreq',
                        required=False, default=1, type=np.int,
                        help='Number of frequencies with identical focal '
                        'planes')
    parser.add_argument('--tidas',
                        required=False, default=None,
                        help='Output TIDAS export path')

    args = timing.add_arguments_and_parse(parser, timing.FILE(noquotes=True))

    if args.tidas is not None:
        if not tt.tidas_available:
            raise RuntimeError("TIDAS not found- cannot export")

    if comm.comm_world.rank == 0:
        print('\nAll parameters:')
        print(args, flush=args.flush)
        print('')

    if args.groupsize:
        comm = toast.Comm(groupsize=args.groupsize)

    if comm.comm_world.rank == 0:
        if not os.path.isdir(args.outdir):
            try:
                os.makedirs(args.outdir)
            except FileExistsError:
                pass

    return args, comm


def name2id(name, maxval=2**16):
    value = 0
    for c in name:
        value += ord(c)
    return value % maxval


def load_schedule(args, comm):
    start = MPI.Wtime()
<<<<<<< HEAD
    autotimer = timing.auto_timer()
=======
    schedules = []
>>>>>>> b97a206d
    if comm.comm_world.rank == 0:
        for fn in args.schedule.split(','):
            if not os.path.isfile(fn):
                raise RuntimeError('No such schedule file: {}'.format(fn))
            start = MPI.Wtime()
            with open(fn, 'r') as f:
                while True:
                    line = f.readline()
                    if line.startswith('#'):
                        continue
                    (site_name, telescope, site_lat, site_lon,
                     site_alt) = line.split()
                    site_alt = float(site_alt)
                    site = (site_name, telescope, site_lat, site_lon, site_alt)
                    break
                all_ces = []
                for line in f:
                    if line.startswith('#'):
                        continue
                    (start_date, start_time, stop_date, stop_time, mjdstart,
                     mjdstop, name, azmin, azmax, el, rs, sun_el1, sun_az1,
                     sun_el2, sun_az2, moon_el1, moon_az1, moon_el2, moon_az2,
                     moon_phase, scan, subscan) = line.split()
                    start_time = start_date + ' ' + start_time
                    stop_time = stop_date + ' ' + stop_time
                    try:
                        start_time = dateutil.parser.parse(start_time+' +0000')
                        stop_time = dateutil.parser.parse(stop_time+' +0000')
                    except:
                        start_time = dateutil.parser.parse(start_time)
                        stop_time = dateutil.parser.parse(stop_time)
                    start_timestamp = start_time.timestamp()
                    stop_timestamp = stop_time.timestamp()
                    all_ces.append([
                        start_timestamp, stop_timestamp, name, float(mjdstart),
                        int(scan), int(subscan), float(azmin), float(azmax),
                        float(el)])
            schedules.append([site, all_ces])
            stop = MPI.Wtime()
            elapsed = stop - start
            print('Load {}: {:.2f} seconds'.format(fn, stop-start),
                  flush=args.flush)

    schedules = comm.comm_world.bcast(schedules)

    comm.comm_world.barrier()
    stop = MPI.Wtime()
    if comm.comm_world.rank == 0:
        print('Loading schedule {:.3f} s'.format(stop-start), flush=args.flush)

    return schedules


def load_fp(args, comm, schedules):
    """ Attach a focalplane to each of the schedules.
    """
    start = MPI.Wtime()
    autotimer = timing.auto_timer()

    # Load focalplane information

    focalplanes = []
    if comm.comm_world.rank == 0:
        for fpfile in args.fp.split(','):
            with open(fpfile, 'rb') as p:
                fp = pickle.load(p)
                focalplanes.append(fp)
        if len(focalplanes) == 1 and len(schedules) > 1:
            focalplanes *= len(schedules)
        if len(focalplanes) != len(schedules):
            raise RuntimeError(
                'Number of focalplanes must equal number of schedules or be 1.')
    focalplanes = comm.comm_world.bcast(focalplanes)

    stop = MPI.Wtime()
    elapsed = stop - start
    if comm.comm_world.rank == 0:
        print('Load focalplane:  {:.2f} seconds'.format(stop-start),
              flush=args.flush)
    start = stop

    detweights = {}
    for ifp, fp in enumerate(focalplanes):
        schedules[ifp].append(fp)
        for detname, det in fp.items():
            net = det['NET']
            detweight = 1.0 / (args.samplerate * net * net)
            if detname in detweights and detweights[detname] != detweight:
                raise RuntimeError(
                    'Detector weight for {} changes'.format(detname))
            detweights[detname] = detweight

    return detweights


def create_observations(args, comm, schedules, counter):
    start = MPI.Wtime()
    autotimer = timing.auto_timer()

    data = toast.Data(comm)

    nces_tot = 0
    breaks = []
    all_ces_tot = []

    for (site, all_ces, fp) in schedules:
        if nces_tot != 0:
            breaks.append(nces_tot)

        # Focalplane information for this schedule
        detectors = sorted(fp.keys())
        detquats = {}
        for d in detectors:
            detquats[d] = fp[d]['quat']

        # Noise model for this schedule
        fmin = {}
        fknee = {}
        alpha = {}
        NET = {}
        rates = {}
        for d in detectors:
            rates[d] = args.samplerate
            fmin[d] = fp[d]['fmin']
            fknee[d] = fp[d]['fknee']
            alpha[d] = fp[d]['alpha']
            NET[d] = fp[d]['NET']
        noise = tt.AnalyticNoise(rate=rates, fmin=fmin, detectors=detectors,
                                 fknee=fknee, alpha=alpha, NET=NET)

        nces = len(all_ces)
        for ces in all_ces:
            all_ces_tot.append((ces, site, fp, detquats))

        do_break = False
        for i in range(nces-1):
            # If current and next CES are on different days, insert a break
            tz = args.timezone / 24
            start1 = all_ces[i][3] # MJD start
            start2 = all_ces[i+1][3] # MJD start
            scan1 = all_ces[i][4]
            scan2 = all_ces[i+1][4]
            if scan1 != scan2 and do_break:
                breaks.append(nces_tot + i + 1)
                do_break = False
                continue
            day1 = int(start1 + tz)
            day2 = int(start2 + tz)
            if day1 != day2:
                if scan1 == scan2:
                    # We want an entire CES, even if it crosses the day bound.
                    # Wait until the scan number changes.
                    do_break = True
                else:
                    breaks.append(nces_tot + i + 1)

        nces_tot += nces

    nbreak = len(breaks)
    if nbreak != comm.ngroups-1:
        raise RuntimeError(
            'Number of observing days ({}) does not match number of process '
            'groups ({}).'.format(nbreak+1, comm.ngroups))

    groupdist = toast.distribute_uniform(nces_tot, comm.ngroups, breaks=breaks)
    group_firstobs = groupdist[comm.group][0]
    group_numobs = groupdist[comm.group][1]

    for ices in range(group_firstobs, group_firstobs + group_numobs):
        ces, site, fp, detquats = all_ces_tot[ices]

        (CES_start, CES_stop, CES_name, mjdstart, scan, subscan,
         azmin, azmax, el) = ces

        site_name, telescope, site_lat, site_lon, site_alt = site

        totsamples = int((CES_stop - CES_start) * args.samplerate)

        # create the single TOD for this observation

        try:
            tod = tt.TODGround(
                comm.comm_group, detquats, totsamples,
                detranks=comm.comm_group.size, firsttime=CES_start,
                rate=args.samplerate, site_lon=site_lon, site_lat=site_lat,
                site_alt=site_alt, azmin=azmin, azmax=azmax, el=el,
                scanrate=args.scanrate, scan_accel=args.scan_accel,
                CES_start=None, CES_stop=None, sun_angle_min=args.sun_angle_min,
                coord=args.coord, sampsizes=None)
        except RuntimeError as e:
            print('Failed to create the CES scan: {}'.format(e),
                  flush=args.flush)
            continue

        # Create the (single) observation

        site_name = site[0]
        telescope_name = site[1]
        site_id = name2id(site_name)
        telescope_id = name2id(telescope_name)

        ob = {}
        ob['name'] = 'CES-{}-{}-{}-{}-{}'.format(site_name, telescope_name,
                                                 CES_name, scan, subscan)
        ob['tod'] = tod
        if len(tod.subscans) > 0:
            ob['intervals'] = tod.subscans
        else:
            raise RuntimeError('{} has no valid intervals'.format(ob['name']))
        ob['baselines'] = None
        ob['noise'] = noise
        ob['id'] = int(mjdstart * 10000)
        # Site is not yet recognized as an RNG index
        #ob['site'] = site_id
        #ob['telescope'] = telescope_id
        ob['telescope'] = (site_id + telescope_id) % 2**16

        data.obs.append(ob)

    if args.skip_atmosphere:
        for ob in data.obs:
            tod = ob['tod']
            tod.free_azel_quats()

    if comm.comm_group.rank == 0:
        print('Group # {:4} has {} observations.'.format(
            comm.group, len(data.obs)), flush=args.flush)

    if len(data.obs) == 0:
        raise RuntimeError('Too many tasks. Every MPI task must '
                           'be assigned to at least one observation.')

    counter.exec(data)

    comm.comm_world.barrier()
    stop = MPI.Wtime()
    if comm.comm_world.rank == 0:
        print('Simulated scans in {:.2f} seconds'
              ''.format(stop-start), flush=args.flush)

    # Report the memory allocated for the TOAST caches.


    return data


def expand_pointing(args, comm, data, counter):
    start = MPI.Wtime()
    autotimer = timing.auto_timer()

    hwprpm = args.hwprpm
    hwpstep = None
    if args.hwpstep is not None:
        hwpstep = float(args.hwpstep)
    hwpsteptime = args.hwpsteptime

    npix = 12 * args.nside**2

    if comm.comm_world.rank == 0:
        print('Expanding pointing', flush=args.flush)

    pointing = tt.OpPointingHpix(
        nside=args.nside, nest=True, mode='IQU',
        hwprpm=hwprpm, hwpstep=hwpstep, hwpsteptime=hwpsteptime)

    pointing.exec(data)

    # Only purge the pointing if we are NOT going to export the
    # data to a TIDAS volume
    if args.tidas is None:
        for ob in data.obs:
            tod = ob['tod']
            tod.free_radec_quats()

    comm.comm_world.barrier()
    stop = MPI.Wtime()
    if comm.comm_world.rank == 0:
        print('Pointing generation took {:.3f} s'.format(stop-start),
              flush=args.flush)

    counter.exec(data)
    return


def get_submaps(args, comm, data):
    if not args.skip_bin or args.input_map:
        autotimer = timing.auto_timer()
        if comm.comm_world.rank == 0:
            print('Scanning local pixels', flush=args.flush)
        start = MPI.Wtime()

        # Prepare for using distpixels objects
        nside = args.nside
        subnside = 16
        if subnside > nside:
            subnside = nside
        subnpix = 12 * subnside * subnside

        # get locally hit pixels
        lc = tm.OpLocalPixels()
        localpix = lc.exec(data)
        if localpix is None:
            raise RuntimeError(
                'Process {} has no hit pixels. Perhaps there are fewer '
                'detectors than processes in the group?'.format(
                    comm.comm_world.rank))

        # find the locally hit submaps.
        localsm = np.unique(np.floor_divide(localpix, subnpix))

        comm.comm_world.barrier()
        stop = MPI.Wtime()
        elapsed = stop - start
        if comm.comm_world.rank == 0:
            print('Local submaps identified in {:.3f} s'.format(elapsed),
                  flush=args.flush)
    else:
        localpix, localsm = None, None

    return localpix, localsm, subnpix


def scan_signal(args, comm, data, counter, localsm, subnpix):
    signalname = None

    if args.input_map:
        autotimer = timing.auto_timer()
        if comm.comm_world.rank == 0:
            print('Scanning input map', flush=args.flush)
        start = MPI.Wtime()

        npix = 12*args.nside**2

        # Scan the sky signal
        if  comm.comm_world.rank == 0 and not os.path.isfile(args.input_map):
            raise RuntimeError(
                'Input map does not exist: {}'.format(args.input_map))
        distmap = tm.DistPixels(
            comm=comm.comm_world, size=npix, nnz=3,
            dtype=np.float32, submap=subnpix, local=localsm)
        counter._objects.append(distmap)
        distmap.read_healpix_fits(args.input_map)
        scansim = tt.OpSimScan(distmap=distmap, out='signal')
        scansim.exec(data)

        stop = MPI.Wtime()
        if comm.comm_world.rank == 0:
            print('Read and sampled input map:  {:.2f} seconds'
                  ''.format(stop-start), flush=args.flush)
        signalname = 'signal'

        counter.exec(data)

    return signalname


def setup_sigcopy(args, comm, signalname):
    # Operator for signal copying, used in each MC iteration
    autotimer = timing.auto_timer()

    if args.nfreq == 1:
        totalname = 'total'
        totalname_freq = 'total'
    else:
        totalname = 'total'
        totalname_freq = 'total_freq'

    if args.skip_bin:
        totalname_madam = totalname_freq
    else:
        totalname_madam = 'total_madam'

    if signalname is not None:
        sigcopy = tt.OpCacheCopy(signalname, totalname)
    else:
        sigcopy = None

    if totalname != totalname_freq:
        sigcopy_freq = tt.OpCacheCopy(totalname, totalname_freq, force=True)
    else:
        sigcopy_freq = None

    if args.madam and totalname_freq != totalname_madam:
        sigcopy_madam = tt.OpCacheCopy(totalname_freq, totalname_madam)
        sigclear = tt.OpCacheClear(totalname_freq)
    else:
        sigcopy_madam = None
        sigclear = None

    return sigcopy, sigcopy_freq, sigcopy_madam, sigclear, \
        totalname, totalname_freq, totalname_madam


def build_npp(args, comm, data, counter, localsm, subnpix, detweights,
              flag_name, common_flag_name):

    if not args.skip_bin:
        autotimer = timing.auto_timer()

        if comm.comm_world.rank == 0:
            print('Preparing distributed map', flush=args.flush)
        start0 = MPI.Wtime()
        start = start0

        npix = 12*args.nside**2

        # construct distributed maps to store the covariance,
        # noise weighted map, and hits

        invnpp = tm.DistPixels(comm=comm.comm_world, size=npix, nnz=6,
                               dtype=np.float64, submap=subnpix, local=localsm)
        counter._objects.append(invnpp)
        invnpp.data.fill(0.0)

        hits = tm.DistPixels(comm=comm.comm_world, size=npix, nnz=1,
                             dtype=np.int64, submap=subnpix, local=localsm)
        counter._objects.append(hits)
        hits.data.fill(0)

        zmap = tm.DistPixels(comm=comm.comm_world, size=npix, nnz=3,
                             dtype=np.float64, submap=subnpix, local=localsm)
        counter._objects.append(zmap)

        comm.comm_world.barrier()
        stop = MPI.Wtime()
        if comm.comm_world.rank == 0:
            print(' - distobjects initialized in {:.3f} s'
                  ''.format(stop-start), flush=args.flush)
        start = stop

        invnpp_group = None
        hits_group = None
        zmap_group = None
        if comm.comm_group.size < comm.comm_world.size:
            invnpp_group = tm.DistPixels(comm=comm.comm_group, size=npix, nnz=6,
                                         dtype=np.float64, submap=subnpix,
                                         local=localsm)
            counter._objects.append(invnpp_group)
            invnpp_group.data.fill(0.0)

            hits_group = tm.DistPixels(comm=comm.comm_group, size=npix, nnz=1,
                                       dtype=np.int64, submap=subnpix,
                                       local=localsm)
            counter._objects.append(hits_group)
            hits_group.data.fill(0)

            zmap_group = tm.DistPixels(comm=comm.comm_group, size=npix, nnz=3,
                                       dtype=np.float64, submap=subnpix,
                                       local=localsm)
            counter._objects.append(zmap_group)

            comm.comm_group.barrier()
            stop = MPI.Wtime()
            if comm.comm_group.rank == 0:
                print(' - group distobjects initialized in {:.3f} s'
                      ''.format(stop-start), flush=args.flush)
            start = stop

        # compute the hits and covariance once, since the pointing and noise
        # weights are fixed.

        build_invnpp = tm.OpAccumDiag(
            detweights=detweights, invnpp=invnpp, hits=hits,
            flag_name=flag_name, common_flag_name=common_flag_name,
            common_flag_mask=args.common_flag_mask)

        build_invnpp.exec(data)

        comm.comm_world.barrier()
        stop = MPI.Wtime()
        if comm.comm_world.rank == 0:
            print(' - distobjects accumulated in {:.3f} s'
                  ''.format(stop-start), flush=args.flush)
        start = stop

        invnpp.allreduce()
        if not args.skip_hits:
            hits.allreduce()

        comm.comm_world.barrier()
        stop = MPI.Wtime()
        if comm.comm_world.rank == 0:
            print(' - distobjects reduced in {:.3f} s'.format(stop-start),
                  flush=args.flush)
        start = stop

        if invnpp_group is not None:
            build_invnpp_group = tm.OpAccumDiag(
                detweights=detweights, invnpp=invnpp_group, hits=hits_group,
                flag_name=flag_name, common_flag_name=common_flag_name,
                common_flag_mask=args.common_flag_mask)

            build_invnpp_group.exec(data)

            comm.comm_group.barrier()
            stop = MPI.Wtime()
            if comm.comm_group.rank == 0:
                print(' - group distobjects accumulated in {:.3f} s'
                      ''.format(stop-start), flush=args.flush)
            start = stop

            invnpp_group.allreduce()
            if not args.skip_hits:
                hits_group.allreduce()

            comm.comm_group.barrier()
            stop = MPI.Wtime()
            if comm.comm_group.rank == 0:
                print(' - group distobjects reduced in {:.3f} s'
                      ''.format(stop-start), flush=args.flush)
            start = stop

        if not args.skip_hits:
            fn = '{}/hits.fits'.format(args.outdir)
            if args.zip:
                fn += '.gz'
            hits.write_healpix_fits(fn)
            comm.comm_world.barrier()
            stop = MPI.Wtime()
            if comm.comm_world.rank == 0:
                print(' - Writing hit map to {} took {:.3f} s'
                      ''.format(fn, stop-start), flush=args.flush)
            start = stop
        counter._objects.remove(hits)
        del hits

        if hits_group is not None:
            if not args.skip_hits:
                fn = '{}/hits_group_{:04}.fits'.format(args.outdir, comm.group)
                if args.zip:
                    fn += '.gz'
                hits_group.write_healpix_fits(fn)
                comm.comm_group.barrier()
                stop = MPI.Wtime()
                if comm.comm_group.rank == 0:
                    print(' - Writing group hit map to {} took {:.3f} s'
                          ''.format(fn, stop-start), flush=args.flush)
                start = stop
            counter._objects.remove(hits_group)
            del hits_group

        if not args.skip_hits:
            fn = '{}/invnpp.fits'.format(args.outdir)
            if args.zip:
                fn += '.gz'
            invnpp.write_healpix_fits(fn)
            comm.comm_world.barrier()
            stop = MPI.Wtime()
            if comm.comm_world.rank == 0:
                print(' - Writing N_pp^-1 to {} took {:.3f} s'
                      ''.format(fn, stop-start), flush=args.flush)
            start = stop

        if not args.skip_hits:
            if invnpp_group is not None:
                fn = '{}/invnpp_group_{:04}.fits'.format(args.outdir,
                                                         comm.group)
                if args.zip:
                    fn += '.gz'
                invnpp_group.write_healpix_fits(fn)
                comm.comm_group.barrier()
                stop = MPI.Wtime()
                if comm.comm_group.rank == 0:
                    print(' - Writing group N_pp^-1 to {} took {:.3f} s'
                          ''.format(fn, stop-start), flush=args.flush)
                start = stop

        # invert it
        tm.covariance_invert(invnpp, 1.0e-3)

        comm.comm_world.barrier()
        stop = MPI.Wtime()
        if comm.comm_world.rank == 0:
            print(' - Inverting N_pp^-1 took {:.3f} s'.format(stop-start),
                  flush=args.flush)
        start = stop

        if not args.skip_hits:
            fn = '{}/npp.fits'.format(args.outdir)
            if args.zip:
                fn += '.gz'
            invnpp.write_healpix_fits(fn)
            comm.comm_world.barrier()
            stop = MPI.Wtime()
            if comm.comm_world.rank == 0:
                print(' - Writing N_pp to {} took {:.3f} s'
                      ''.format(fn, stop-start), flush=args.flush)
            start = stop

        if invnpp_group is not None:
            tm.covariance_invert(invnpp_group, 1.0e-3)

            comm.comm_group.barrier()
            stop = MPI.Wtime()
            if comm.comm_group.rank == 0:
                print(' - Inverting group N_pp^-1 took {:.3f} s'
                ''.format(stop-start), flush=args.flush)
            start = stop

            if not args.skip_hits:
                fn = '{}/npp_group_{:04}.fits'.format(args.outdir, comm.group)
                if args.zip:
                    fn += '.gz'
                invnpp_group.write_healpix_fits(fn)
                comm.comm_group.barrier()
                stop = MPI.Wtime()
                if comm.comm_group.rank == 0:
                    print(' - Writing group N_pp to {} took {:.3f} s'.format(
                        fn, stop-start), flush=args.flush)
                start = stop

        stop = MPI.Wtime()
        if comm.comm_group.rank == 0:
            print('Building Npp took {:.3f} s'.format(
                stop-start0), flush=args.flush)

        counter.exec(data)

    return invnpp, zmap, invnpp_group, zmap_group, flag_name, common_flag_name


def setup_madam(args, comm):

    pars = None

    if args.madam:
        autotimer = timing.auto_timer()

        # Set up MADAM map making.

        pars = {}

        cross = args.nside // 2
        submap = 16
        if submap > args.nside:
            submap = args.nside

        pars['temperature_only'] = False
        pars['force_pol'] = True
        pars['kfirst'] = True
        pars['write_map'] = True
        pars['write_binmap'] = True
        pars['write_matrix'] = True
        pars['write_wcov'] = True
        pars['write_hits'] = True
        pars['nside_cross'] = cross
        pars['nside_submap'] = submap
        pars['allreduce'] = args.madam_allreduce

        if args.madampar is not None:
            pat = re.compile(r'\s*(\S+)\s*=\s*(\S+(\s+\S+)*)\s*')
            comment = re.compile(r'^#.*')
            with open(args.madampar, 'r') as f:
                for line in f:
                    if comment.match(line) is None:
                        result = pat.match(line)
                        if result is not None:
                            key, value = result.group(1), result.group(2)
                            pars[key] = value

        pars['base_first'] = args.madam_baseline_length
        pars['basis_order'] = args.madam_baseline_order
        pars['nside_map'] = args.nside
        if args.madam_noisefilter:
            pars['kfilter'] = True
        else:
            pars['kfilter'] = False
        pars['precond_width'] = 1
        pars['fsample'] = args.samplerate
        pars['iter_max'] = args.madam_iter_max

    return pars


def copy_signal(args, comm, data, sigcopy, counter):
    if sigcopy is not None:
        autotimer = timing.auto_timer()
        if comm.comm_world.rank == 0:
            print('Making a copy of the signal TOD', flush=args.flush)
        sigcopy.exec(data)
        counter.exec(data)
    return


def simulate_atmosphere(args, comm, data, mc, counter,
                        flag_name, common_flag_name, totalname):
    if not args.skip_atmosphere:
        autotimer = timing.auto_timer()
        if comm.comm_world.rank == 0:
            print('Simulating atmosphere', flush=args.flush)
            if args.atm_cache and not os.path.isdir(args.atm_cache):
                try:
                    os.makedirs(args.atm_cache)
                except FileExistsError:
                    pass
        start = MPI.Wtime()

        if common_flag_name is None:
            common_flag_name = 'common_flags'
        if flag_name is None:
            flag_name = 'flags'

        # Simulate the atmosphere signal
        atm = tt.OpSimAtmosphere(
            out=totalname, realization=mc,
            lmin_center=args.atm_lmin_center,
            lmin_sigma=args.atm_lmin_sigma,
            lmax_center=args.atm_lmax_center, gain=args.atm_gain,
            lmax_sigma=args.atm_lmax_sigma, zatm=args.atm_zatm,
            zmax=args.atm_zmax, xstep=args.atm_xstep,
            ystep=args.atm_ystep, zstep=args.atm_zstep,
            nelem_sim_max=args.atm_nelem_sim_max,
            verbosity=int(args.debug), gangsize=args.atm_gangsize,
            wind_time_min=args.atm_wind_time, w_center=args.atm_w_center,
            w_sigma=args.atm_w_sigma, wdir_center=args.atm_wdir_center,
            wdir_sigma=args.atm_wdir_sigma,
            z0_center=args.atm_z0_center, z0_sigma=args.atm_z0_sigma,
            T0_center=args.atm_T0_center, T0_sigma=args.atm_T0_sigma,
            fp_radius=args.fp_radius, apply_flags=True,
            common_flag_name=common_flag_name,
            common_flag_mask=args.common_flag_mask, flag_name=flag_name,
            cachedir=args.atm_cache, flush=args.flush)

        atm.exec(data)

        comm.comm_world.barrier()
        stop = MPI.Wtime()
        if comm.comm_world.rank == 0:
            print('Atmosphere simulation took {:.3f} s'.format(stop-start),
                  flush=args.flush)

        counter.exec(data)

    return flag_name, common_flag_name


def copy_signal_freq(args, comm, data, sigcopy_freq, counter):
    if sigcopy_freq is not None:
        autotimer = timing.auto_timer()
        # Make a copy of the atmosphere so we can scramble the gains
        # repeatedly
        if comm.comm_world.rank == 0:
            print('Making a copy of the TOD for multifrequency',
                  flush=args.flush)
        sigcopy_freq.exec(data)
        counter.exec(data)
    return


def simulate_noise(args, comm, data, mc, counter, totalname_freq):
    if not args.skip_noise:
        autotimer = timing.auto_timer()
        if comm.comm_world.rank == 0:
            print('Simulating noise', flush=args.flush)
        start = MPI.Wtime()

        nse = tt.OpSimNoise(out=totalname_freq, realization=mc)
        nse.exec(data)

        comm.comm_world.barrier()
        stop = MPI.Wtime()
        if comm.comm_world.rank == 0:
            print('Noise simulation took {:.3f} s'.format(stop-start),
                  flush=args.flush)

        counter.exec(data)
    return


def scramble_gains(args, comm, data, mc, counter, totalname_freq):
    if args.gain_sigma:
        autotimer = timing.auto_timer()
        if comm.comm_world.rank == 0:
            print('Scrambling gains', flush=args.flush)
        start = MPI.Wtime()

        scrambler = tt.OpGainScrambler(
            sigma=args.gain_sigma, name=totalname_freq, realization=mc)
        scrambler.exec(data)

        comm.comm_world.barrier()
        stop = MPI.Wtime()
        if comm.comm_world.rank == 0:
            print('Gain scrambling took {:.3f} s'.format(stop-start),
                  flush=args.flush)

        counter.exec(data)
    return


def setup_output(args, comm, mc):
    autotimer = timing.auto_timer()
    outpath = '{}/{:08d}'.format(args.outdir, mc)
    if comm.comm_world.rank == 0:
        if not os.path.isdir(outpath):
            try:
                os.makedirs(outpath)
            except FileExistsError:
                pass
    return outpath


def copy_signal_madam(args, comm, data, sigcopy_madam, counter):
    if sigcopy_madam is not None:
        autotimer = timing.auto_timer()
        # Make a copy of the timeline for Madam
        if comm.comm_world.rank == 0:
            print('Making a copy of the TOD for Madam', flush=args.flush)
        sigcopy_madam.exec(data)

        counter.exec(data)
    return


def bin_maps(args, comm, data, rootname, counter,
             zmap, invnpp, zmap_group, invnpp_group, detweights, totalname_freq,
             flag_name, common_flag_name, mc, outpath):
    if not args.skip_bin:
        autotimer = timing.auto_timer()
        if comm.comm_world.rank == 0:
            print('Binning unfiltered maps', flush=args.flush)
        start0 = MPI.Wtime()
        start = start0

        # Bin a map using the toast facilities

        zmap.data.fill(0.0)
        build_zmap = tm.OpAccumDiag(
            detweights=detweights, zmap=zmap, name=totalname_freq,
            flag_name=flag_name, common_flag_name=common_flag_name,
            common_flag_mask=args.common_flag_mask)
        build_zmap.exec(data)
        zmap.allreduce()

        comm.comm_world.barrier()
        stop = MPI.Wtime()
        if comm.comm_world.rank == 0:
            print(' - Building noise weighted map {:04d} took {:.3f} s'
                  ''.format(mc, stop-start), flush=args.flush)
        start = stop

        tm.covariance_apply(invnpp, zmap)

        comm.comm_world.barrier()
        stop = MPI.Wtime()
        if comm.comm_world.rank == 0:
            print(' - Computing {} map {:04d} took {:.3f} s'
                  ''.format(rootname, mc, stop-start), flush=args.flush)
        start = stop

        fn = os.path.join(outpath, rootname+'.fits')
        if args.zip:
            fn += '.gz'
        zmap.write_healpix_fits(fn)

        comm.comm_world.barrier()
        stop = MPI.Wtime()
        if comm.comm_world.rank == 0:
            print(' - Writing {} map {:04d} to {} took {:.3f} s'
                  ''.format(rootname, mc, fn, stop-start), flush=args.flush)

        if zmap_group is not None:

            zmap_group.data.fill(0.0)
            build_zmap_group = tm.OpAccumDiag(
                detweights=detweights, zmap=zmap_group,
                name=totalname_freq,
                flag_name=flag_name, common_flag_name=common_flag_name,
                common_flag_mask=args.common_flag_mask)
            build_zmap_group.exec(data)
            zmap_group.allreduce()

            comm.comm_group.barrier()
            stop = MPI.Wtime()
            if comm.comm_group.rank == 0:
                print(' - Building group noise weighted map {:04d} took '
                      '{:.3f} s'.format(mc, stop-start), flush=args.flush)
            start = stop

            tm.covariance_apply(invnpp_group, zmap_group)

            comm.comm_group.barrier()
            stop = MPI.Wtime()
            elapsed = stop - start
            if comm.comm_group.rank == 0:
                print(' - Computing {} map {:04d} took {:.3f} s'
                      ''.format(rootname, mc, stop-start), flush=args.flush)
            start = stop

            fn = os.path.join(outpath, '{}_group_{:04}.fits'
                              ''.format(rootname, comm.group))
            if args.zip:
                fn += '.gz'
            zmap_group.write_healpix_fits(fn)

            comm.comm_group.barrier()
            stop = MPI.Wtime()
            if comm.comm_group.rank == 0:
                print(' - Writing group {} map {:04d} to {} took '
                      '{:.3f} s'.format(rootname, mc, fn, stop-start),
                      flush=args.flush)

        stop = MPI.Wtime()
        if comm.comm_world.rank == 0:
            print('Mapmaking {:04d} took {:.3f} s'
                  ''.format(mc, stop-start0), flush=args.flush)

        counter.exec(data)

    return


def apply_polyfilter(args, comm, data, counter, totalname_freq):
    if args.polyorder:
        autotimer = timing.auto_timer()
        if comm.comm_world.rank == 0:
            print('Polyfiltering signal', flush=args.flush)
        start = MPI.Wtime()
        common_flag_name = 'common_flags'
        flag_name = 'flags'
        polyfilter = tt.OpPolyFilter(
            order=args.polyorder, name=totalname_freq,
            common_flag_name=common_flag_name,
            common_flag_mask=args.common_flag_mask,
            flag_name=flag_name)
        polyfilter.exec(data)

        comm.comm_world.barrier()
        stop = MPI.Wtime()
        if comm.comm_world.rank == 0:
            print('Polynomial filtering took {:.3f} s'.format(stop-start),
                  flush=args.flush)

        counter.exec(data)
    return


def apply_groundfilter(args, comm, data, counter, totalname_freq):
    if args.wbin_ground:
        autotimer = timing.auto_timer()
        if comm.comm_world.rank == 0:
            print('Ground filtering signal', flush=args.flush)
        start = MPI.Wtime()
        common_flag_name = 'common_flags'
        flag_name = 'flags'
        groundfilter = tt.OpGroundFilter(
            wbin=args.wbin_ground, name=totalname_freq,
            common_flag_name=common_flag_name,
            common_flag_mask=args.common_flag_mask,
            flag_name=flag_name)
        groundfilter.exec(data)

        comm.comm_world.barrier()
        stop = MPI.Wtime()
        if comm.comm_world.rank == 0:
            print('Ground filtering took {:.3f} s'.format(stop-start),
                  flush=args.flush)

        counter.exec(data)
    return


def clear_signal(args, comm, data, sigclear, counter):
    if sigclear is not None:
        autotimer = timing.auto_timer()
        if comm.comm_world.rank == 0:
            print('Clearing filtered signal')
        sigclear.exec(data)
        counter.exec(data)
    return


def output_tidas(args, comm, data, totalname, common_flag_name, flag_name):
    if args.tidas is None:
        return
    autotimer = timing.auto_timer()
    from toast.tod.tidas import OpTidasExport
    tidas_path = os.path.abspath(args.tidas)
    comm.comm_world.Barrier()
    if comm.comm_world.rank == 0:
        print('Exporting TOD to a TIDAS volume at {}'.format(tidas_path),
              flush=args.flush)
    start = MPI.Wtime()

    export = OpTidasExport(tidas_path, name=totalname,
        common_flag_name=common_flag_name,
        flag_name=flag_name, usedist=True)
    export.exec(data)

    comm.comm_world.Barrier()
    stop = MPI.Wtime()
    if comm.comm_world.rank == 0:
        print('Wrote simulated TOD to {}:{} in {:.2f} s'
              ''.format(tidas_path, totalname,
                        stop-start), flush=args.flush)
    return


def apply_madam(args, comm, data, madampars, counter, mc, firstmc, outpath,
                detweights, totalname_madam, flag_name, common_flag_name):
    if args.madam:
        autotimer = timing.auto_timer()
        if comm.comm_world.rank == 0:
            print('Destriping signal', flush=args.flush)
        start = MPI.Wtime()

        # create output directory for this realization
        madampars['path_output'] = outpath
        if mc != firstmc:
            madampars['write_matrix'] = False
            madampars['write_wcov'] = False
            madampars['write_hits'] = False

        madam = tm.OpMadam(
            params=madampars, detweights=detweights,
            name=totalname_madam,
            common_flag_name=common_flag_name, flag_name=flag_name,
            common_flag_mask=args.common_flag_mask,
            purge_tod=True)

        madam.exec(data)

        comm.comm_world.barrier()
        stop = MPI.Wtime()
        if comm.comm_world.rank == 0:
            print('Madam took {:.3f} s'.format(stop-start), flush=args.flush)

        counter.exec(data)
    return


def main():

    # This is the 2-level toast communicator.  By default,
    # there is just one group which spans MPI_COMM_WORLD.
    comm = toast.Comm()

    if comm.comm_world.rank == 0:
        print('Running with {} processes at {}'.format(
            comm.comm_world.size, str(datetime.now())), flush=True)

    global_start = MPI.Wtime()
    autotimer = timing.auto_timer("@{}".format(timing.FILE()))

    args, comm = parse_arguments(comm)

    # Load and broadcast the schedule file

    schedules = load_schedule(args, comm)

    # load or simulate the focalplane

    detweights = load_fp(args, comm, schedules)

    # Create the TOAST data object to match the schedule.  This will
    # include simulating the boresight pointing.

    counter = tt.OpMemoryCounter()

    data = create_observations(args, comm, schedules, counter)

    # Expand boresight quaternions into detector pointing weights and
    # pixel numbers

    expand_pointing(args, comm, data, counter)

    # Prepare auxiliary information for distributed map objects

    localpix, localsm, subnpix = get_submaps(args, comm, data)

    # Scan input map

    signalname = scan_signal(args, comm, data, counter, localsm, subnpix)

    # Set up objects to take copies of the TOD at appropriate times

    sigcopy, sigcopy_freq, sigcopy_madam, sigclear, \
        totalname, totalname_freq, totalname_madam \
        = setup_sigcopy(args, comm, signalname)

    common_flag_name = None
    flag_name = None

    invnpp, zmap, invnpp_group, zmap_group, flag_name, common_flag_name \
        = build_npp(args, comm, data, counter, localsm, subnpix, detweights,
                    flag_name, common_flag_name)

    madampars = setup_madam(args, comm)

    # Loop over Monte Carlos

    firstmc = int(args.MC_start)
    nmc = int(args.MC_count)

    for mc in range(firstmc, firstmc+nmc):

        # Copy the signal timestreams to the total ones before
        # accumulating the noise.

        copy_signal(args, comm, data, sigcopy, counter)

        flag_name, common_flag_name = simulate_atmosphere(
            args, comm, data, mc, counter,
            flag_name, common_flag_name, totalname)

        # Loop over frequencies with identical focal planes and identical
        # atmospheric noise.

        for ifreq in range(args.nfreq):

            copy_signal_freq(args, comm, data, sigcopy_freq, counter)

            if comm.comm_world.rank == 0:
                print('Processing frequency {} / {}, MC = {}'
                      ''.format(ifreq+1, args.nfreq, mc), flush=args.flush)

            mcoffset = ifreq * 1000000

            simulate_noise(args, comm, data, mc+mcoffset, counter,
                           totalname_freq)

            scramble_gains(args, comm, data, mc+mcoffset, counter,
                           totalname_freq)

            if (mc == firstmc) and (ifreq == 0):
                # For the first realization and frequency, optionally
                # export the timestream data to a TIDAS volume.
                output_tidas(args, comm, data, totalname, common_flag_name,
                             flag_name)

            outpath = setup_output(args, comm, mc+mcoffset)

            copy_signal_madam(args, comm, data, sigcopy_madam, counter)

            bin_maps(args, comm, data, 'binned', counter,
                     zmap, invnpp, zmap_group, invnpp_group, detweights,
                     totalname_freq, flag_name, common_flag_name,
                     mc+mcoffset, outpath)

            apply_polyfilter(args, comm, data, counter, totalname_freq)

            apply_groundfilter(args, comm, data, counter, totalname_freq)

            if args.polyorder or args.wbin_ground:
                bin_maps(args, comm, data, 'filtered', counter,
                         zmap, invnpp, zmap_group, invnpp_group, detweights,
                         totalname_freq, flag_name, common_flag_name,
                         mc+mcoffset, outpath)

            clear_signal(args, comm, data, sigclear, counter)

            apply_madam(args, comm, data, madampars, counter,
                        mc+mcoffset, firstmc, outpath, detweights,
                        totalname_madam, flag_name, common_flag_name)

    counter.exec(data)

    comm.comm_world.barrier()
    stop = MPI.Wtime()
    elapsed = stop - global_start
    if comm.comm_world.rank == 0:
        print('Total Time:  {:.2f} seconds'.format(elapsed), flush=True)


if __name__ == '__main__':
    try:
        main()
        tman = timing.timing_manager()
        tman.report()
    except Exception as e:
        print('Exception occurred: "{}"'.format(e), flush=True)
        if MPI.COMM_WORLD.size == 1:
            raise
        exc_type, exc_value, exc_traceback = sys.exc_info()
        print('*** print_tb:')
        traceback.print_tb(exc_traceback, limit=1, file=sys.stdout)
        print('*** print_exception:')
        traceback.print_exception(exc_type, exc_value, exc_traceback,
                                  limit=2, file=sys.stdout)
        print('*** print_exc:')
        traceback.print_exc()
        print('*** format_exc, first and last line:')
        formatted_lines = traceback.format_exc().splitlines()
        print(formatted_lines[0])
        print(formatted_lines[-1])
        print('*** format_exception:')
        print(repr(traceback.format_exception(exc_type, exc_value,
                                              exc_traceback)))
        print('*** extract_tb:')
        print(repr(traceback.extract_tb(exc_traceback)))
        print('*** format_tb:')
        print(repr(traceback.format_tb(exc_traceback)))
        print('*** tb_lineno:', exc_traceback.tb_lineno, flush=True)
        MPI.COMM_WORLD.Abort()<|MERGE_RESOLUTION|>--- conflicted
+++ resolved
@@ -261,11 +261,8 @@
 
 def load_schedule(args, comm):
     start = MPI.Wtime()
-<<<<<<< HEAD
     autotimer = timing.auto_timer()
-=======
     schedules = []
->>>>>>> b97a206d
     if comm.comm_world.rank == 0:
         for fn in args.schedule.split(','):
             if not os.path.isfile(fn):
