--- conflicted
+++ resolved
@@ -36,11 +36,8 @@
 from . import ops_gainscrambler as testopsgainscrambler
 from . import ops_memorycounter as testopsmemorycounter
 from . import ops_madam as testopsmadam
-<<<<<<< HEAD
 from . import ops_sim_pysm as testopspysm
-=======
 from . import ops_smooth as testopssmooth
->>>>>>> 46af3d4f
 from . import map_satellite as testmapsatellite
 from . import map_ground as testmapground
 from . import binned as testbinned
@@ -94,11 +91,8 @@
         suite.addTest( loader.loadTestsFromModule(testopsgainscrambler) )
         suite.addTest( loader.loadTestsFromModule(testopsmemorycounter) )
         suite.addTest( loader.loadTestsFromModule(testopsmadam) )
-<<<<<<< HEAD
         suite.addTest( loader.loadTestsFromModule(testopspysm) )
-=======
         suite.addTest( loader.loadTestsFromModule(testopssmooth) )
->>>>>>> 46af3d4f
         suite.addTest( loader.loadTestsFromModule(testmapsatellite) )
         suite.addTest( loader.loadTestsFromModule(testmapground) )
         suite.addTest( loader.loadTestsFromModule(testbinned) )
